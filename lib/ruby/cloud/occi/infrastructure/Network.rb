--- conflicted
+++ resolved
@@ -60,17 +60,10 @@
         KIND = OCCI::Core::Kind.new(actions, related, entity_type, entities, term, scheme, title, attributes)
       end
 
-<<<<<<< HEAD
-      def initialize(attributes)
-        super(attributes)
+      def initialize(attributes, mixins=[])
+        super(attributes, mixins)
         @kind_type      = "http://schemas.ogf.org/occi/infrastructure#network"
         @state_machine  = OCCI::StateMachine.new(STATE_INACTIVE, [STATE_INACTIVE, STATE_ACTIVE], :on_transition => self.method(:update_state))
-=======
-      def initialize(attributes, mixins=[])
-        super(attributes, mixins)
-        @kind_type = "http://schemas.ogf.org/occi/infrastructure#network"
-        @state_machine  = STATE_MACHINE.clone
->>>>>>> fa46823b
       end
       
       def deploy
