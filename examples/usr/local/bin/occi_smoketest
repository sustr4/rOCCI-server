--- conflicted
+++ resolved
@@ -45,23 +45,11 @@
   fi
 
   printf "%s\n\n" "Usage: ${PROGNAME} [OPTIONS]"
-<<<<<<< HEAD
-  printf "\t%s\n" "-e  Server endpoint address without the trailing slash, defaults to \"http://localhost:3000\""
-  printf "\t%s\n" "-n  Authentication schema from {none, basic, x509, token}, defaults to \"none\""
-  printf "\t%s\n" "-h  Show this help"
-  printf "\t%s\n" "-u  Username for basic authentication scheme"
-  printf "\t%s\n" "-p  Password for basic authentication scheme"
-  printf "\t%s\n" "-c  CA path for x509 authentication scheme"
-  printf "\t%s\n" "-f  CA file for x509 authentication scheme"
-  printf "\t%s\n" "-x  Path to user credentials for x509 authentication scheme"
-  printf "\t%s\n" "-i  Token for token-based authentication scheme"
-  printf "\t%s\n" "-d  Enable debug mode (log raw cURL commands to '/tmp/occi_smoketest.log')"
-=======
   printf "\t%s\n" "-e ENDPOINT  Server endpoint address without the trailing slash, defaults to \"http://localhost:3000\""
   printf "\t%s\n" "-n SCHEME    Authentication schema from {none, basic, x509, token}, defaults to \"none\""
   printf "\t%s\n" "-h           Show this help"
-  printf "\t%s\n" "-u USERNAME  Password for basic authentication scheme"
-  printf "\t%s\n" "-p PASSWORD  Username for basic authentication scheme"
+  printf "\t%s\n" "-u USERNAME  Username for basic authentication scheme"
+  printf "\t%s\n" "-p PASSWORD  Password for basic authentication scheme"
   printf "\t%s\n" "-c PATH      CA path for x509 authentication scheme"
   printf "\t%s\n" "-f PATH      CA file for x509 authentication scheme"
   printf "\t%s\n" "-x PATH      Path to user credentials for x509 authentication scheme"
@@ -70,7 +58,6 @@
   printf "\t%s\n" "-M TPL       os_tpl for the compute instantiation test"
   printf "\t%s\n" "-R TPL       resource_tpl for the compute instantiation test"
   printf "\t%s\n" "-d           Enable debug mode (log raw cURL commands to '/tmp/occi_smoketest.log')"
->>>>>>> 24f2e849
 
   if [ -n "$1" ]; then
     exit 1
