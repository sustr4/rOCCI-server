<%# Mandatory settings %>
OCCI_ID       = <%= attributes["occi.core.id"]%>
NAME          = "<%= attributes["occi.core.title"]%>"
DESCRIPTION   = "<%= attributes['occi.core.summary'] if attributes['occi.core.summary']%>"
MEMORY        = <%= attributes["occi.compute.memory"].to_i * 1024 if attributes["occi.compute.memory"]%>
<% if attributes["occi.compute.architecture"] == "x64" %>
ARCHITECTURE  = x86_64
<% else %>
ARCHITECTURE  = i686
<% end %>
CPU           = <%= attributes["occi.compute.cores"] if attributes["occi.compute.cores"]%>
VCPU          = <%= attributes["opennebula.vm.vcpu"] if attributes["opennebula.vm.vcpu"]%>

<%# KVM specific settings %>
<% if attributes["opennebula.vm.boot"] %>
BOOT          = <%= attributes["opennebula.vm.boot"] if attributes["opennebula.vm.boot"]%>
<% else %>
BOOT          = hd
<% end %>

<%# Links to images %>
<% storages.each do |storage,link| %>
DISK          = [ IMAGE_ID = "<%= storage.backend[:id] %>"]
<%end%>

<%# Links to external storage %>
<% external_storages.each do |storage_URI| %>
DISK = [
  TYPE          = "OS",
  SOURCE        = <%= storage_URI %>
]
<%end%>
   
<%# Links to networks %>
<% networks.each do |network,link| %>
NIC           = [ 
  <% "IP         = " + link.attributes["occi.networkinferface.address"] + "," if link.attributes["occi.networkinferface.address"]%>
  <% "MAC        = " + link.attributes["occi.networkinferface.mac"] + "," if link.attributes["occi.networkinferface.mac"]%>
  NETWORK_ID = <%= network.backend[:id] %>
]
<%end%>

<%# Haizea Reservation parameters %>
HAIZEA=	[	start 		=	"<%= attributes["occi.reservation.start"] if attributes["occi.reservation.start"]%>",
			duration 	= 	"<%= attributes["occi.reservation.duration"] if attributes["occi.reservation.duration"]%>",
			preemptible	= 	"<%= attributes["occi.reservation.preemptible"] if attributes["occi.reservation.preemptible"]%>" ]

<%# Custom settings %>
GRAPHICS      = [ type="vnc" ]
RANK          = FREECPU
FEATURES      = [ acpi="yes" ]



<%# Contextualization settings %>

<<<<<<< HEAD
<%# NFS support  %>

<% if $nfs_suppport %>

CONTEXT = [

=======
>>>>>>> 36cee1ed
]
<% end %>
<|MERGE_RESOLUTION|>--- conflicted
+++ resolved
@@ -41,8 +41,8 @@
 <%end%>
 
 <%# Haizea Reservation parameters %>
-HAIZEA=	[	start 		=	"<%= attributes["occi.reservation.start"] if attributes["occi.reservation.start"]%>",
-			duration 	= 	"<%= attributes["occi.reservation.duration"] if attributes["occi.reservation.duration"]%>",
+HAIZEA=	[	start 		=	"<%= attributes["occi.reservation.start"] 		if attributes["occi.reservation.start"]%>",
+			duration 	= 	"<%= attributes["occi.reservation.duration"] 	if attributes["occi.reservation.duration"]%>",
 			preemptible	= 	"<%= attributes["occi.reservation.preemptible"] if attributes["occi.reservation.preemptible"]%>" ]
 
 <%# Custom settings %>
@@ -50,18 +50,22 @@
 RANK          = FREECPU
 FEATURES      = [ acpi="yes" ]
 
-
-
 <%# Contextualization settings %>
 
-<<<<<<< HEAD
 <%# NFS support  %>
 
 <% if $nfs_suppport %>
 
 CONTEXT = [
 
-=======
->>>>>>> 36cee1ed
+	<%
+		if $nfs_support
+			nfs_mounts.each do |mount|
+	%>
+	
+	<% "NFSMOUNT = " + mount %>
+		
+	<% end %>
+	<% end %>
 ]
 <% end %>
