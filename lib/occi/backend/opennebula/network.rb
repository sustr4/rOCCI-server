--- conflicted
+++ resolved
@@ -19,7 +19,7 @@
 # Author(s): Hayati Bice, Florian Feldhaus, Piotr Kasprzak
 ##############################################################################
 
-require 'occi/log'
+require 'occi/log'              
 require 'erubis'
 require 'ipaddr'
 
@@ -31,7 +31,7 @@
       module Network
 
         # location cache mapping OCCI locations to OpenNebula VM IDs
-        @@location_cache = { }
+        @@location_cache = {}
 
         TEMPLATENETWORKRAWFILE = 'network.erb'
 
@@ -47,21 +47,24 @@
 
           network_kind = @model.get_by_id("http://schemas.ogf.org/occi/infrastructure#network")
 
-          id                   = self.generate_occi_id(network_kind, backend_object.id.to_s)
+          id = self.generate_occi_id(network_kind, backend_object.id.to_s)
           @@location_cache[id] = backend_object.id.to_s
 
-          network        = OCCI::Core::Resource.new(network_kind.type_identifier)
+          network = OCCI::Core::Resource.new(network_kind.type_identifier)
           network.mixins = %w|http://opennebula.org/occi/infrastructure#network http://schemas.ogf.org/occi/infrastructure#ipnetwork|
-          network.id     = id
-          network.title  = backend_object['NAME']
+          network.id = id
+          network.title = backend_object['NAME']
           network.summary = backend_object['TEMPLATE/DESCRIPTION'] if backend_object['TEMPLATE/DESCRIPTION']
 
           network.attributes.occi!.network!.address = backend_object['TEMPLATE/NETWORK_ADDRESS'] if backend_object['TEMPLATE/NETWORK_ADDRESS']
           network.attributes.occi!.network!.gateway = backend_object['TEMPLATE/GATEWAY'] if backend_object['TEMPLATE/GATEWAY']
           network.attributes.occi!.network!.vlan = backend_object['TEMPLATE/VLAN_ID'] if backend_object['TEMPLATE/VLAN_ID']
-<<<<<<< HEAD
-          network.attributes.occi!.network!.allocation = "static" if backend_object['TEMPLATE/TYPE'].downcase == "fixed"
-          network.attributes.occi!.network!.allocation = "dynamic" if backend_object['TEMPLATE/TYPE'].downcase == "ranged"
+          network.attributes.occi!.network!.allocation = "static" if backend_object['TYPE'].to_i == 1
+          network.attributes.occi!.network!.allocation = "dynamic" if backend_object['TYPE'].to_i == 0
+          if backend_object['TEMPLATE/TYPE']
+            network.attributes.occi!.network!.allocation = "dynamic" if backend_object['TEMPLATE/TYPE'].downcase == "ranged"
+            network.attributes.occi!.network!.allocation = "static" if backend_object['TEMPLATE/TYPE'].downcase == "fixed"
+          end
           if backend_object['NETWORK_ADDRESS']
             if backend_object['NETWORK_ADDRESS'].include? '/'
               network.attributes.occi!.network!.address = backend_object['NETWORK_ADDRESS']
@@ -83,10 +86,6 @@
               network.attributes.occi!.network!.address = backend_object['NETWORK_ADDRESS'] + '/' + cidr
             end
           end
-=======
-          network.attributes.occi!.network!.allocation = "static" if backend_object['TYPE'].to_i == 1
-          network.attributes.occi!.network!.allocation = "dynamic" if backend_object['TYPE'].to_i == 0
->>>>>>> 6fb267d4
 
           network.attributes.org!.opennebula!.network!.id = backend_object['ID'] if backend_object['ID']
           network.attributes.org!.opennebula!.network!.vlan = backend_object['TEMPLATE/VLAN'] if backend_object['TEMPLATE/VLAN']
@@ -100,7 +99,7 @@
 
           network_set_state(backend_object, network)
 
-          network_kind.entities << network unless network_kind.entities.select { |entity| entity.id == network.id }.any?
+          network_kind.entities << network unless network_kind.entities.select {|entity| entity.id == network.id}.any?
         end
 
         # ---------------------------------------------------------------------------------------------------------------------
@@ -113,7 +112,7 @@
           backend_object = VirtualNetwork.new(VirtualNetwork.build_xml(), client)
 
           template_location = File.dirname(__FILE__) + '/../../../../etc/backend/opennebula/one_templates/' + TEMPLATENETWORKRAWFILE
-          template          = Erubis::Eruby.new(File.read(template_location)).evaluate(:network => network)
+          template = Erubis::Eruby.new(File.read(template_location)).evaluate(:network => network)
 
           OCCI::Log.debug("Parsed template #{template}")
           rc = backend_object.allocate(template)
@@ -135,13 +134,13 @@
         # ---------------------------------------------------------------------------------------------------------------------     
         def network_delete(client, network)
           backend_object = VirtualNetwork.new(VirtualNetwork.build_xml(@@location_cache[network.id]), client)
-          rc             = backend_object.delete
+          rc = backend_object.delete
           check_rc(rc)
         end
 
         # ---------------------------------------------------------------------------------------------------------------------     
         def network_register_all_instances(client)
-          occi_objects       = []
+          occi_objects = []
           backend_object_pool=VirtualNetworkPool.new(client)
           backend_object_pool.info_all
           backend_object_pool.each { |backend_object| network_parse_backend_object(client, backend_object) }
